#!/bin/bash

# =============================================================================
# =============================================================================
# --------------------  GENERAL OPTIONS
# =============================================================================
# Device: {cuda, cpu, cuda:x}
DEVICE="cuda"
CUDA_DEVICES="2"
MAX_CHECKPOINTS=5

# Ratio of training data
TRAIN_EVAL_DATASET_RATIO="0.90"

# Which architecture will be trained {small, medium, medium}
ARCHITECTURE="small"

# =============================================================================
# =============================================================================
# --------------------  TRAINING PARAMETERS
# =============================================================================
if [[ "${ARCHITECTURE}" == "small" ]]
then
  EPOCHS=60
  BATCH_SIZE=64
  NUM_NEG_TO_POS=12

<<<<<<< HEAD
  GAT_OUT_DIM=128
  NUM_OF_LAYERS=2
  NUM_OF_HEADS=8
=======
  GAT_OUT_DIM=256
  NUM_OF_LAYERS=1
  NUM_OF_HEADS=16
>>>>>>> bae02da5

  LEARNING_RATE=0.00009

  SAVE_N_STEPS=100
  EVAL_N_STEPS=100
  LOG_EVERY_N_STEPS=10
#elif [[ "${ARCHITECTURE}" == "medium" ]]
#then
#  EPOCHS=10
#  BATCH_SIZE=128
#  NUM_NEG_TO_POS=24
#
#  LEARNING_RATE=0.0002
#
#  GAT_OUT_DIM=256
#  NUM_OF_LAYERS=2
#  NUM_OF_HEADS=12
#
#  SAVE_N_STEPS=200
#  EVAL_N_STEPS=200
#  LOG_EVERY_N_STEPS=5
#elif [[ "${ARCHITECTURE}" == "large" ]]
#then
#  EPOCHS=50
#  BATCH_SIZE=128
#  NUM_NEG_TO_POS=32
#
#  LEARNING_RATE=0.00005
#
#  GAT_OUT_DIM=256
#  NUM_OF_LAYERS=4
#  NUM_OF_HEADS=12
#
#  SAVE_N_STEPS=400
#  EVAL_N_STEPS=400
#  LOG_EVERY_N_STEPS=5
else
  echo "Supported architectures: [small, medium, large]"
  exit 1
fi

# =============================================================================
# Scorer, one of: [distmult, transe]
SCORER="transe"

# Enable value above, to use the projection to base embedding size.
# Relation embeddings will be projected to the input embedding size
# (to disable projection, lets comment the next line)
PROJECTION_TO_BASE_EMB_SIZE=True

# When using projection, multi objective loss function will be used.
# ... then following weights will be used:
RELGAT_WEIGHT=1.0
COSINE_WEIGHT=1.0
MSE_WEIGHT=0.0

# Project to input size embeddings (if option is given).
# If not set, then frozen-GAT will be learned
# PROJECT_TO_INPUT_SIZE=1

# Dropout used while training (on embedder dimension)
DROPOUT=0.3

# Relation attention dropout
DROPOUT_REL_ATT=0.0

# Multiplicative factor applied to LR after warm‑up (default: 1.0 – no change)
LR_DECAY=1.0

# Learning rate scheduler, one of: [linear, cosine, constant]
LR_SCHEDULER="linear"

# Optional explicit warmup steps (comment out to auto-compute)
# WARMUP_STEPS=500
# weight decay (0.0 is default) - used in Adam optimizer
WEIGHT_DECAY=0.0001

# If set, clips gradient norm to this value (default: None – no clipping)
#GRADIENT_CLIPPING=10.0

# Number of evaluation steps without improvement after which training stops
EARLY_STOP_PATIENCE_STEPS=10

# To enable Automatic Mixed Precision (AMP) training uncomment next line
#USE_AMP=1

# If set, the model will not mask edges by relation type - to use option
# uncomment next line
#DISABLE_EDGE_TYPES=1

# Enable self-adversarial negative sampling instead of margin ranking loss
USE_SELF_ADV_NEG=True

# =============================================================================#
# =============================================================================
# --------------------  DATASET CONFIGURATION
# =============================================================================

# Output directory to store the model and checkpoints during training
START_DATE_STR=$(date +%Y%m%d_%H%M%S)
OUT_MODEL_DIR="relgat-models/relgat-${ARCHITECTURE}_${START_DATE_STR}"

# This dataset have to prepared using the base embedder (the same as the used in application)
DATASET_ROOT="/mnt/data2/data/resources/plwordnet_handler/relgat/aligned-dataset-identifiers/wtcsnxj9"
# Available datasets:
#  - FULL: dataset_syn_two_way
#  - SAMPLE: dataset_syn_two_way__limit1k
DATASET_DIR="${DATASET_ROOT}/dataset_syn_two_way"
LU_EMBEDDING="${DATASET_DIR}/lexical_units_embedding.pickle"
RELS_MAPPING="${DATASET_DIR}/relation_to_idx.json"
RELS_TRIPLETS="${DATASET_DIR}/relations_triplets.json"

# =============================================================================
# =============================================================================
# --------------------  APPLICATION CALL
# =============================================================================

CUDA_VISIBLE_DEVICES="${CUDA_DEVICES}" relgat-projector-train \
  --architecture="${ARCHITECTURE}" \
  --lr="${LEARNING_RATE}" \
  --lr-decay="${LR_DECAY}" \
  --early-stop-patience="${EARLY_STOP_PATIENCE_STEPS}" \
  --weight-decay="${WEIGHT_DECAY}" \
  --lr-scheduler="${LR_SCHEDULER}" \
  --num-neg="${NUM_NEG_TO_POS}" \
  --gat-num-layers="${NUM_OF_LAYERS}" \
  --heads="${NUM_OF_HEADS}" \
  --epochs="${EPOCHS}" \
  --scorer="${SCORER}" \
  --dropout="${DROPOUT}" \
  --dropout-relation-attention="${DROPOUT_REL_ATT}" \
  --gat-out-dim="${GAT_OUT_DIM}" \
  --train-ratio="${TRAIN_EVAL_DATASET_RATIO}" \
  --batch-size="${BATCH_SIZE}" \
  --nodes-embeddings-path="${LU_EMBEDDING}" \
  --relations-mapping="${RELS_MAPPING}" \
  --relations-triplets="${RELS_TRIPLETS}" \
  --device="${DEVICE}" \
  --log-every-n-steps="${LOG_EVERY_N_STEPS}" \
  --save-dir="${OUT_MODEL_DIR}" \
  --save-every-n-steps="${SAVE_N_STEPS}" \
  --max-checkpoints="${MAX_CHECKPOINTS}" \
  --relgat-weight="${RELGAT_WEIGHT}" \
  --cosine-weight="${COSINE_WEIGHT}" \
  --mse-weight="${MSE_WEIGHT}" \
  ${EVAL_N_STEPS:+--eval-every-n-steps="${EVAL_N_STEPS}"} \
  ${WARMUP_STEPS:+--warmup-steps="${WARMUP_STEPS}"} \
  ${GRADIENT_CLIPPING:+--grad-clip-norm="${GRADIENT_CLIPPING}"} \
  ${USE_AMP:+--use-amp="${USE_AMP}"} \
  ${DISABLE_EDGE_TYPES:+--disable-edge-type-mask="${DISABLE_EDGE_TYPES}"} \
  ${USE_SELF_ADV_NEG:+--use-self-adv-neg} \
  ${PROJECTION_TO_BASE_EMB_SIZE:+--project-to-input-size}


END_DATE_STR=$(date +%Y%m%d_%H%M%S)
echo "====================================================================="
echo "[POST TRAINING INFO] Training stared on  : ${START_DATE_STR}"
echo "[POST TRAINING INFO] Training ended on   : ${END_DATE_STR}"
echo "[POST TRAINING INFO] Checkpoints saved to: ${OUT_MODEL_DIR}"
echo "====================================================================="<|MERGE_RESOLUTION|>--- conflicted
+++ resolved
@@ -6,7 +6,7 @@
 # =============================================================================
 # Device: {cuda, cpu, cuda:x}
 DEVICE="cuda"
-CUDA_DEVICES="2"
+CUDA_DEVICES="0"
 MAX_CHECKPOINTS=5
 
 # Ratio of training data
@@ -23,17 +23,11 @@
 then
   EPOCHS=60
   BATCH_SIZE=64
-  NUM_NEG_TO_POS=12
+  NUM_NEG_TO_POS=8
 
-<<<<<<< HEAD
-  GAT_OUT_DIM=128
-  NUM_OF_LAYERS=2
-  NUM_OF_HEADS=8
-=======
   GAT_OUT_DIM=256
   NUM_OF_LAYERS=1
   NUM_OF_HEADS=16
->>>>>>> bae02da5
 
   LEARNING_RATE=0.00009
 
@@ -77,7 +71,7 @@
 
 # =============================================================================
 # Scorer, one of: [distmult, transe]
-SCORER="transe"
+SCORER="distmult"
 
 # Enable value above, to use the projection to base embedding size.
 # Relation embeddings will be projected to the input embedding size
