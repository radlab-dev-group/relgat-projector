#!/bin/bash

# =============================================================================
# =============================================================================
# --------------------  GENERAL OPTIONS
# =============================================================================
# Device: {cuda, cpu, cuda:x}
DEVICE="cuda"
CUDA_DEVICES="0"
MAX_CHECKPOINTS=5

# Ratio of training data
TRAIN_EVAL_DATASET_RATIO="0.80"

# Which architecture will be trained {small, medium, medium}
ARCHITECTURE="small"

# =============================================================================
# =============================================================================
# --------------------  TRAINING PARAMETERS
# =============================================================================
if [[ "${ARCHITECTURE}" == "small" ]]
then
  EPOCHS=60
<<<<<<< HEAD
  BATCH_SIZE=64
=======
  BATCH_SIZE=128
>>>>>>> 77b82d2b
  NUM_NEG_TO_POS=32

  GAT_OUT_DIM=128
  NUM_OF_LAYERS=2
<<<<<<< HEAD
  NUM_OF_HEADS=24
=======
  NUM_OF_HEADS=16
>>>>>>> 77b82d2b

  LEARNING_RATE=0.00002

  SAVE_N_STEPS=300
  EVAL_N_STEPS=150
  LOG_EVERY_N_STEPS=10
#elif [[ "${ARCHITECTURE}" == "medium" ]]
#then
#  EPOCHS=10
#  BATCH_SIZE=128
#  NUM_NEG_TO_POS=24
#
#  LEARNING_RATE=0.0002
#
#  GAT_OUT_DIM=256
#  NUM_OF_LAYERS=2
#  NUM_OF_HEADS=12
#
#  SAVE_N_STEPS=200
#  EVAL_N_STEPS=200
#  LOG_EVERY_N_STEPS=5
#elif [[ "${ARCHITECTURE}" == "large" ]]
#then
#  EPOCHS=50
#  BATCH_SIZE=128
#  NUM_NEG_TO_POS=32
#
#  LEARNING_RATE=0.00005
#
#  GAT_OUT_DIM=256
#  NUM_OF_LAYERS=4
#  NUM_OF_HEADS=12
#
#  SAVE_N_STEPS=400
#  EVAL_N_STEPS=400
#  LOG_EVERY_N_STEPS=5
else
  echo "Supported architectures: [small, medium, large]"
  exit 1
fi

# =============================================================================
# Scorer, one of: [distmult, transe]
SCORER="distmult"

# Enable value above, to use the projection to base embedding size.
# Relation embeddings will be projected to the input embedding size
# (to disable projection, lets comment the next line)
PROJECTION_TO_BASE_EMB_SIZE=True
# Projection layers. 0 - Identity, 1 - Linear, >=2 - MLP
PROJECTION_LAYERS=2
# Projection dropout
PROJECTION_DROPOUT=0.1
# Dimension of hidden layers in projection (0 to the same as input dim)
  PROJECTION_HIDDEN_DIM=0

# When using projection, multi objective loss function will be used.
# ... then following weights will be used:
RELGAT_WEIGHT=1.0
# Weigh for positive cosine
COSINE_WEIGHT_POS=1.0
# Weigh for negative cosine
COSINE_WEIGHT_NEG=1.0
# Weigh for mean square error
MSE_WEIGHT=0.0

# Project to input size embeddings (if option is given).
# If not set, then frozen-GAT will be learned
# PROJECT_TO_INPUT_SIZE=1

# Dropout used while training (on embedder dimension)
DROPOUT=0.3

# Relation attention dropout
DROPOUT_REL_ATT=0.0

# Multiplicative factor applied to LR after warm‑up (default: 1.0 – no change)
LR_DECAY=1.0

# Learning rate scheduler, one of: [linear, cosine, constant]
LR_SCHEDULER="linear"

# Optional explicit warmup steps (comment out to auto-compute)
# WARMUP_STEPS=500
# weight decay (0.0 is default) - used in Adam optimizer
WEIGHT_DECAY=0.0001

# If set, clips gradient norm to this value (default: None – no clipping)
#GRADIENT_CLIPPING=10.0

# Number of evaluation steps without improvement after which training stops
EARLY_STOP_PATIENCE_STEPS=10

# To enable Automatic Mixed Precision (AMP) training uncomment next line
#USE_AMP=1

# If set, the model will not mask edges by relation type - to use option
# uncomment next line
#DISABLE_EDGE_TYPES=1

# Enable self-adversarial negative sampling instead of margin ranking loss
USE_SELF_ADV_NEG=True

# =============================================================================#
# =============================================================================
# --------------------  DATASET CONFIGURATION
# =============================================================================

# Output directory to store the model and checkpoints during training
START_DATE_STR=$(date +%Y%m%d_%H%M%S)
OUT_MODEL_DIR="relgat-models/relgat-${ARCHITECTURE}_${START_DATE_STR}"

# This dataset have to prepared using the base embedder (the same as the used in application)
DATASET_ROOT="/mnt/data2/data/resources/plwordnet_handler/relgat/aligned-dataset-identifiers/wtcsnxj9"
# Available datasets:
#  - FULL: dataset_syn_two_way
#  - SAMPLE: dataset_syn_two_way__limit1k
DATASET_DIR="${DATASET_ROOT}/dataset_syn_two_way"
LU_EMBEDDING="${DATASET_DIR}/lexical_units_embedding.pickle"
RELS_MAPPING="${DATASET_DIR}/relation_to_idx.json"
RELS_TRIPLETS="${DATASET_DIR}/relations_triplets.json"

# =============================================================================
# =============================================================================
# --------------------  APPLICATION CALL
# =============================================================================

CUDA_VISIBLE_DEVICES="${CUDA_DEVICES}" relgat-projector-train \
  --architecture="${ARCHITECTURE}" \
  --lr="${LEARNING_RATE}" \
  --lr-decay="${LR_DECAY}" \
  --early-stop-patience="${EARLY_STOP_PATIENCE_STEPS}" \
  --weight-decay="${WEIGHT_DECAY}" \
  --lr-scheduler="${LR_SCHEDULER}" \
  --num-neg="${NUM_NEG_TO_POS}" \
  --gat-num-layers="${NUM_OF_LAYERS}" \
  --heads="${NUM_OF_HEADS}" \
  --epochs="${EPOCHS}" \
  --scorer="${SCORER}" \
  --dropout="${DROPOUT}" \
  --dropout-relation-attention="${DROPOUT_REL_ATT}" \
  --gat-out-dim="${GAT_OUT_DIM}" \
  --train-ratio="${TRAIN_EVAL_DATASET_RATIO}" \
  --batch-size="${BATCH_SIZE}" \
  --nodes-embeddings-path="${LU_EMBEDDING}" \
  --relations-mapping="${RELS_MAPPING}" \
  --relations-triplets="${RELS_TRIPLETS}" \
  --device="${DEVICE}" \
  --log-every-n-steps="${LOG_EVERY_N_STEPS}" \
  --save-dir="${OUT_MODEL_DIR}" \
  --save-every-n-steps="${SAVE_N_STEPS}" \
  --max-checkpoints="${MAX_CHECKPOINTS}" \
  --relgat-weight="${RELGAT_WEIGHT}" \
  --pos-cosine-weight="${COSINE_WEIGHT_POS}" \
  --neg-cosine-weight="${COSINE_WEIGHT_NEG}" \
  --mse-weight="${MSE_WEIGHT}" \
  ${EVAL_N_STEPS:+--eval-every-n-steps="${EVAL_N_STEPS}"} \
  ${WARMUP_STEPS:+--warmup-steps="${WARMUP_STEPS}"} \
  ${GRADIENT_CLIPPING:+--grad-clip-norm="${GRADIENT_CLIPPING}"} \
  ${USE_AMP:+--use-amp="${USE_AMP}"} \
  ${DISABLE_EDGE_TYPES:+--disable-edge-type-mask="${DISABLE_EDGE_TYPES}"} \
  ${USE_SELF_ADV_NEG:+--use-self-adv-neg} \
  ${PROJECTION_LAYERS:+--projection-layers="${PROJECTION_LAYERS}"} \
  ${PROJECTION_DROPOUT:+--projection_dropout="${PROJECTION_DROPOUT}"} \
  ${PROJECTION_HIDDEN_DIM:+--projection-hidden-dim="${PROJECTION_HIDDEN_DIM}"} \
  ${PROJECTION_TO_BASE_EMB_SIZE:+--project-to-input-size}


END_DATE_STR=$(date +%Y%m%d_%H%M%S)
echo "====================================================================="
echo "[POST TRAINING INFO] Training stared on  : ${START_DATE_STR}"
echo "[POST TRAINING INFO] Training ended on   : ${END_DATE_STR}"
echo "[POST TRAINING INFO] Checkpoints saved to: ${OUT_MODEL_DIR}"
echo "====================================================================="<|MERGE_RESOLUTION|>--- conflicted
+++ resolved
@@ -10,7 +10,7 @@
 MAX_CHECKPOINTS=5
 
 # Ratio of training data
-TRAIN_EVAL_DATASET_RATIO="0.80"
+TRAIN_EVAL_DATASET_RATIO="0.90"
 
 # Which architecture will be trained {small, medium, medium}
 ARCHITECTURE="small"
@@ -22,20 +22,12 @@
 if [[ "${ARCHITECTURE}" == "small" ]]
 then
   EPOCHS=60
-<<<<<<< HEAD
-  BATCH_SIZE=64
-=======
   BATCH_SIZE=128
->>>>>>> 77b82d2b
   NUM_NEG_TO_POS=32
 
   GAT_OUT_DIM=128
   NUM_OF_LAYERS=2
-<<<<<<< HEAD
-  NUM_OF_HEADS=24
-=======
   NUM_OF_HEADS=16
->>>>>>> 77b82d2b
 
   LEARNING_RATE=0.00002
 
@@ -88,9 +80,9 @@
 # Projection layers. 0 - Identity, 1 - Linear, >=2 - MLP
 PROJECTION_LAYERS=2
 # Projection dropout
-PROJECTION_DROPOUT=0.1
+PROJECTION_DROPOUT=0.0
 # Dimension of hidden layers in projection (0 to the same as input dim)
-  PROJECTION_HIDDEN_DIM=0
+PROJECTION_HIDDEN_DIM=0
 
 # When using projection, multi objective loss function will be used.
 # ... then following weights will be used:
